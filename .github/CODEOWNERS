--- conflicted
+++ resolved
@@ -171,12 +171,8 @@
 receiver/saphanareceiver/                            @open-telemetry/collector-contrib-approvers @pmm-sumo @dehaansa
 receiver/sapmreceiver/                               @open-telemetry/collector-contrib-approvers @owais
 receiver/signalfxreceiver/                           @open-telemetry/collector-contrib-approvers @pjanotti @dmitryax
-<<<<<<< HEAD
-receiver/skywalkingreceiver                          @open-telemetry/collector-contrib-approvers @JaredTan95
+receiver/skywalkingreceiver/                         @open-telemetry/collector-contrib-approvers @JaredTan95
 receiver/solacereceiver/                             @open-telemetry/collector-contrib-approvers @djaglowski @mcardy
-=======
-receiver/skywalkingreceiver/                         @open-telemetry/collector-contrib-approvers @JaredTan95
->>>>>>> 45a78468
 receiver/splunkhecreceiver/                          @open-telemetry/collector-contrib-approvers @atoulme @keitwb
 receiver/sqlqueryreceiver/                           @open-telemetry/collector-contrib-approvers @dmitryax @pmcollins
 receiver/sqlserverreceiver/                          @open-telemetry/collector-contrib-approvers @djaglowski @StefanKurek
